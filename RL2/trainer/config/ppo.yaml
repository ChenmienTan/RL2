train_data:
  path: null
  prompts_per_rollout: null
  responses_per_prompt: null

test_data:
  path: null
  response_per_prompt: 1
  
actor:
  model_name: null
  use_liger_kernel: false
  gradient_checkpointing: true
  ddp_size: 1
  tp_size: 1
  sp_size: 1
  max_length_per_device: null
  max_inference_length_per_device: ${actor.max_length_per_device}
  temperature: ${rollout.train_sampling_params.temperature}
  update_per_rollout: 1
  clip: 0.2
  avg_level: token
  lr: 1e-6
  weight_decay: 1e-2
  max_grad_norm: 1.0
  tis_coef: 0.0
  scheduler: constant
  warmup_ratio: 0.1
  freeze_steps: 0
  offload_model: true
  offload_optimizer: true

  kl:
    coef: 0.0
    type: null # `reward` or `loss`
    reward_estimator: k1
    loss_estimator: k2
    # `k1`, `k2` or `k3`. See http://joschu.net/blog/kl-approx.html.

  entropy:
    coef: 0.0

rollout:
  model_name: ${actor.model_name}
  dtype: bfloat16
  tp_size: 1
  gpu_memory_utilization: 0.6
  responses_per_prompt: ${train_data.responses_per_prompt}
  train_sampling_params:
    temperature: 1.0
    max_new_tokens: null
  test_sampling_params:
    temperature: 0.0
    max_new_tokens: ${rollout.train_sampling_params.max_new_tokens}
  max_turns: 1
  env_path: null
  dynamic_filtering: true
<<<<<<< HEAD
  use_gem_env: false  # Set to true to enable GEM environment integration
  
  # Optional GEM environment configuration - only used when rollout.use_gem_env = true
  gem_env:
    env_id: "rg:leg_counting"  # GEM environment ID (e.g., "math:GSM8K", "code:PrimeIntellect15k")
    wrappers: "concat_chat"    # GEM environment wrappers
    num_env: 2                 # Number of parallel environments
    async_env: true            # Use async vectorization for better performance
    seed: 233                  # Random seed for environment
    
    # Prompt and response handling
    prompt_template: "qwen3_game"  # Template for formatting observations ("qwen3_game", "no", "qwen3_general", "code")
    apply_chat_template: false     # Whether to apply tokenizer chat template
    max_model_len: 12800          # Maximum model context length
    
    # Episode collection settings
    rollout_batch_size: 128       # Number of transitions to collect per rollout
    keep_generation_failed: true  # Keep episodes where generation failed
    
    # Reward computation
    gamma: 1.0                    # Discount factor for computing returns
    
    # Logging and debugging
    dump_experience_every: -1     # Dump experience data every N steps (-1 to disable)
=======
  base_port: 30000
>>>>>>> 9da69092

ref_actor:
  model_name: ${actor.model_name}
  use_liger_kernel: ${actor.use_liger_kernel}
  ddp_size: ${actor.ddp_size}
  tp_size: ${actor.tp_size}
  sp_size: ${actor.sp_size}
  max_inference_length_per_device: ${actor.max_length_per_device}
  temperature: ${rollout.train_sampling_params.temperature}
  offload_model: ${actor.offload_model}

critic:
  model_name: ${actor.model_name}
  gradient_checkpointing: ${actor.gradient_checkpointing}
  ddp_size: ${actor.ddp_size}
  tp_size: ${actor.tp_size}
  sp_size: ${actor.sp_size}
  max_length_per_device: ${actor.max_length_per_device}
  max_inference_length_per_device: ${critic.max_length_per_device}
  update_per_rollout: 12
  clip: 0.5
  avg_level: ${actor.avg_level}
  lr: 5e-6
  weight_decay: ${actor.weight_decay}
  max_grad_norm: ${actor.max_grad_norm}
  scheduler: ${actor.scheduler}
  warmup_ratio: ${actor.warmup_ratio}
  offload_model: ${actor.offload_model}
  offload_optimizer: ${actor.offload_optimizer}

adv:
  estimator: reinforce # `reinforce` or `gae`
  gamma: 1.0
  lamda: 1.0
  global_norm: false
  norm_var: false
  
trainer:
  project: null
  experiment_name: null
  load_ckpt_from: null
  n_epochs: 1
  test_freq: null
  save_dir: ckpts/${trainer.experiment_name}
  save_freq: null
  use_wandb: true
  <|MERGE_RESOLUTION|>--- conflicted
+++ resolved
@@ -55,34 +55,8 @@
   max_turns: 1
   env_path: null
   dynamic_filtering: true
-<<<<<<< HEAD
   use_gem_env: false  # Set to true to enable GEM environment integration
-  
-  # Optional GEM environment configuration - only used when rollout.use_gem_env = true
-  gem_env:
-    env_id: "rg:leg_counting"  # GEM environment ID (e.g., "math:GSM8K", "code:PrimeIntellect15k")
-    wrappers: "concat_chat"    # GEM environment wrappers
-    num_env: 2                 # Number of parallel environments
-    async_env: true            # Use async vectorization for better performance
-    seed: 233                  # Random seed for environment
-    
-    # Prompt and response handling
-    prompt_template: "qwen3_game"  # Template for formatting observations ("qwen3_game", "no", "qwen3_general", "code")
-    apply_chat_template: false     # Whether to apply tokenizer chat template
-    max_model_len: 12800          # Maximum model context length
-    
-    # Episode collection settings
-    rollout_batch_size: 128       # Number of transitions to collect per rollout
-    keep_generation_failed: true  # Keep episodes where generation failed
-    
-    # Reward computation
-    gamma: 1.0                    # Discount factor for computing returns
-    
-    # Logging and debugging
-    dump_experience_every: -1     # Dump experience data every N steps (-1 to disable)
-=======
   base_port: 30000
->>>>>>> 9da69092
 
 ref_actor:
   model_name: ${actor.model_name}
