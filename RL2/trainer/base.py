from omegaconf import OmegaConf
import torch.distributed as dist
from transformers import get_scheduler
import wandb

class Trainer:
    
    def __init__(self, config):
        
        OmegaConf.resolve(config)
        self.config = config

        if dist.get_rank() == 0:
            print(OmegaConf.to_yaml(config))
            if config.trainer.use_wandb:
                wandb.init(
                    project=config.trainer.project,
                    name=config.trainer.experiment_name,
                    config=OmegaConf.to_container(config)
                )
            else:
                wandb.log = lambda *args, **kwargs: None
    
    def prepare_scheduler(self, worker):

        num_training_steps = self.config.trainer.n_epochs * len(self.train_dataloader) * getattr(
            worker.config, "update_per_rollout", 1
        )
        num_warmup_steps = int(worker.config.warmup_ratio * num_training_steps)

        return get_scheduler(
            worker.config.scheduler,
            worker.optimizer,
            num_warmup_steps=num_warmup_steps,
            num_training_steps=num_training_steps
<<<<<<< HEAD
        )
    
    def get_ckpt(self, workers, step):

        ckpt = {
            "step": step,
            "dataloader": self.train_dataloader.state_dict()
        }

        options = StateDictOptions(
            full_state_dict=False, cpu_offload=True
        )
        for idx, worker in enumerate(workers):

            load_model_to_device(worker, torch.cuda.current_device())
            worker_ckpt = {
                "model": get_model_state_dict(
                    worker.model, options=options
                ),
                "optimizer": worker.optimizer.state_dict(),
                "scheduler": worker.scheduler.state_dict()
            }
            load_model_to_device(worker, "cpu")
            ckpt.update({
                f"worker{idx}": worker_ckpt
            })

        return ckpt
    
    def load_ckpt(self, workers):

        if self.config.trainer.load_ckpt_from_dir is None:
            return 0

        ckpt = self.get_ckpt(workers, 0)
        dcp.load(
            ckpt,
            checkpoint_id=self.config.trainer.load_ckpt_from_dir
        )
        
        self.train_dataloader.load_state_dict(ckpt["dataloader"])
        for idx, worker in enumerate(workers):

            worker_ckpt = ckpt[f"worker{idx}"]
            load_model_to_device(worker, torch.cuda.current_device())
            set_model_state_dict(
                worker.model, worker_ckpt["model"]
            )
            load_model_to_device(worker, "cpu")
            worker.optimizer.load_state_dict(worker_ckpt["optimizer"])
            worker.scheduler.load_state_dict(worker_ckpt["scheduler"])

        return ckpt["step"]
    
    def save_ckpt(self, workers, step):

        if self.config.trainer.save_freq is None or step % self.config.trainer.save_freq != 0:
            return

        dcp.save(
            self.get_ckpt(workers, step),
            checkpoint_id=f"{self.config.trainer.save_dir}/step{step}"
        )

    def save_model(self, worker, rm=False):

        save_dir = f"{self.config.trainer.save_dir}/latest"
        options = StateDictOptions(
            full_state_dict=True, cpu_offload=True
        )
        # Ensure parameters are on the compute device before collecting state dict
        load_model_to_device(worker, torch.cuda.current_device())
        state_dict = get_model_state_dict(
            worker.model, options=options
        )
        # Move tensors back to CPU if offloading is enabled
        load_model_to_device(worker, "cpu")
        if dist.get_rank() == 0:

            worker.tokenizer.save_pretrained(save_dir)
            # unwrap the model
            model_to_save = worker.model.module
            if rm:
                # For RM, we load token classification model for simplicity 
                # but save sequence classification model for compatibility.
                with torch.device("meta"):
                    model_to_save = AutoModelForSequenceClassification.from_config(
                        model_to_save.config
                    )
            model_to_save.save_pretrained(
                save_dir, state_dict=state_dict
            )

        dist.barrier()
=======
        )
>>>>>>> 3ac2e30f
<|MERGE_RESOLUTION|>--- conflicted
+++ resolved
@@ -33,101 +33,4 @@
             worker.optimizer,
             num_warmup_steps=num_warmup_steps,
             num_training_steps=num_training_steps
-<<<<<<< HEAD
-        )
-    
-    def get_ckpt(self, workers, step):
-
-        ckpt = {
-            "step": step,
-            "dataloader": self.train_dataloader.state_dict()
-        }
-
-        options = StateDictOptions(
-            full_state_dict=False, cpu_offload=True
-        )
-        for idx, worker in enumerate(workers):
-
-            load_model_to_device(worker, torch.cuda.current_device())
-            worker_ckpt = {
-                "model": get_model_state_dict(
-                    worker.model, options=options
-                ),
-                "optimizer": worker.optimizer.state_dict(),
-                "scheduler": worker.scheduler.state_dict()
-            }
-            load_model_to_device(worker, "cpu")
-            ckpt.update({
-                f"worker{idx}": worker_ckpt
-            })
-
-        return ckpt
-    
-    def load_ckpt(self, workers):
-
-        if self.config.trainer.load_ckpt_from_dir is None:
-            return 0
-
-        ckpt = self.get_ckpt(workers, 0)
-        dcp.load(
-            ckpt,
-            checkpoint_id=self.config.trainer.load_ckpt_from_dir
-        )
-        
-        self.train_dataloader.load_state_dict(ckpt["dataloader"])
-        for idx, worker in enumerate(workers):
-
-            worker_ckpt = ckpt[f"worker{idx}"]
-            load_model_to_device(worker, torch.cuda.current_device())
-            set_model_state_dict(
-                worker.model, worker_ckpt["model"]
-            )
-            load_model_to_device(worker, "cpu")
-            worker.optimizer.load_state_dict(worker_ckpt["optimizer"])
-            worker.scheduler.load_state_dict(worker_ckpt["scheduler"])
-
-        return ckpt["step"]
-    
-    def save_ckpt(self, workers, step):
-
-        if self.config.trainer.save_freq is None or step % self.config.trainer.save_freq != 0:
-            return
-
-        dcp.save(
-            self.get_ckpt(workers, step),
-            checkpoint_id=f"{self.config.trainer.save_dir}/step{step}"
-        )
-
-    def save_model(self, worker, rm=False):
-
-        save_dir = f"{self.config.trainer.save_dir}/latest"
-        options = StateDictOptions(
-            full_state_dict=True, cpu_offload=True
-        )
-        # Ensure parameters are on the compute device before collecting state dict
-        load_model_to_device(worker, torch.cuda.current_device())
-        state_dict = get_model_state_dict(
-            worker.model, options=options
-        )
-        # Move tensors back to CPU if offloading is enabled
-        load_model_to_device(worker, "cpu")
-        if dist.get_rank() == 0:
-
-            worker.tokenizer.save_pretrained(save_dir)
-            # unwrap the model
-            model_to_save = worker.model.module
-            if rm:
-                # For RM, we load token classification model for simplicity 
-                # but save sequence classification model for compatibility.
-                with torch.device("meta"):
-                    model_to_save = AutoModelForSequenceClassification.from_config(
-                        model_to_save.config
-                    )
-            model_to_save.save_pretrained(
-                save_dir, state_dict=state_dict
-            )
-
-        dist.barrier()
-=======
-        )
->>>>>>> 3ac2e30f
+        )