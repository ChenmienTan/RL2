from collections import defaultdict
import torch
from transformers import AutoModelForCausalLM
from RL2.workers import Worker
from RL2.utils.sequences import data_manager, count_total
from RL2.utils.sequence_parallelism import sequence_parallelism_manager
from RL2.utils.functions import (
    compute_logsumexp,
    gather_action_logits,
    compute_entropy,
    aggregate_values
)
from RL2.utils.algorithms import compute_approx_kl
from RL2.utils.offloading import model_offloading_manager
from RL2.utils.checkpointing import get_state_dict
from RL2.utils.logging import (
    progress_bar,
    time_logger,
    gather_and_reduce,
    rank0_log
)


class Actor(Worker):

    def __init__(self, config, train: bool):
        super().__init__(config, train)
        
        if config.use_liger_kernel:
            assert config.tp_size == 1, \
                "Liger kernel is not compatible with tensor parallelism."
            from liger_kernel.transformers import AutoLigerKernelForCausalLM
            model_cls = AutoLigerKernelForCausalLM
        else:
            model_cls = AutoModelForCausalLM

        self.model = model_cls.from_pretrained(
            config.model_name,
            trust_remote_code=True,
            attn_implementation="flash_attention_2"
        )

        self.prepare_model_optimizer()

    @sequence_parallelism_manager
    def forward(self, minibatch, return_entropy=False):

        logits = self.model(
            input_ids=minibatch["states"],
            position_ids=minibatch["position_ids"],
            use_cache=False
        ).logits.to(torch.float32) / getattr(
            self.config, "temperature", 1.0
        )
        # bfloat16 is unstable for the subsequent `logsumexp` operation.
        # See https://github.com/OpenRLHF/OpenRLHF/pull/634.
        
        logsumexp = compute_logsumexp(logits, self.device_mesh["tp"])
        action_logits = gather_action_logits(
            logits,
            minibatch["actions"],
            self.device_mesh["tp"]
        )
        logps = (action_logits - logsumexp) * minibatch["action_mask"]
        
        if return_entropy:
            entropy = compute_entropy(
                logits, logsumexp, self.device_mesh["tp"]
            ) * minibatch["action_mask"]
            return logps, entropy
        else:
            return logps

    @time_logger("compute_logps")
    @model_offloading_manager
    @torch.no_grad()
    @data_manager(gather=True)
    def compute_logps(self, minibatches, step):
        prefix = "old" if self.train else "ref"

        self.model.eval()
        for minibatch in progress_bar(
            minibatches, desc=f"Compute {prefix} logps"
        ):
            minibatch[f"{prefix}_logps"] = self.forward(minibatch)
        
        return minibatches
    
    @time_logger("update_actor")
    @model_offloading_manager
    @data_manager(pack_minibatches=True)
    def update(self, batches, step: int):
        if step < self.config.freeze_steps:
            return get_state_dict(
                self.model, full_state_dict=False
            )

        self.model.train()
        tbar = progress_bar(
            total=sum([len(batch) for batch in batches]),
            desc="Update actor"
        )
        metrics = defaultdict(list)
        for batch in batches:
            
            total_actions, total_sequences = count_total(
                batch,
                ("action_mask", "eos_mask"),
                self.device_mesh["dp"]
            )
            metric = defaultdict(list)
            for minibatch in batch:

                logps, entropy = self.forward(
                    minibatch, return_entropy=True
                )
                ratio = torch.exp(
                    logps - minibatch.get("old_logps", logps.detach())
                )
                clipped_ratio = torch.clamp(
                    ratio, 1 - self.config.clip, 1 + self.config.clip
                )
                objective = minibatch["advantages"] * ratio
                clipped_objective = minibatch["advantages"] * clipped_ratio
                losses = - torch.min(objective, clipped_objective)
                clip_ratios = objective > clipped_objective

                if self.config.tis_coef > 0:
<<<<<<< HEAD
                    raw_tis = torch.exp(logps - minibatch["llm_logps"])
                    tis = raw_tis.clamp(max=self.config.tis_coef)
                    tis_clamp_ratio = (raw_tis > self.config.tis_coef).float()
                    losses *= tis

=======
                    # https://fengyao.notion.site/off-policy-rl
                    tis = torch.exp(
                        logps.detach() - minibatch["llm_logps"]
                    ).clamp(max=self.config.tis_coef)
                    losses *= tis
                    
>>>>>>> 9da69092
                loss, clip_ratio, entropy = aggregate_values(
                    (losses, clip_ratios, entropy),
                    minibatch["action_mask"],
                    self.config.avg_level,
                    total_actions,
                    total_sequences
                )
<<<<<<< HEAD
                
                if self.config.tis_coef > 0:
                    raw_tis_agg, tis_agg, tis_clamp_ratio_agg = aggregate_values(
                        (raw_tis, tis, tis_clamp_ratio),
                        minibatch,
                        self.config.avg_level,
                        total_actions,
                        total_sequences
                    )

=======
>>>>>>> 9da69092
                loss = loss - self.config.entropy.coef * entropy
                if self.config.kl.coef > 0 and self.config.kl.type == "loss":
                    kl_loss = compute_approx_kl(
                        logps,
                        minibatch["ref_logps"],
                        self.config.kl.loss_estimator
                    ).sum() / total_actions
                    loss = loss + self.config.kl.coef * kl_loss

                self.backward(loss)

                tbar.update()
                metric["actor/entropy"].append(entropy.item())
                metric["actor/loss"].append(loss.item())
                metric["actor/clip_ratio"].append(clip_ratio.item())
                if self.config.tis_coef > 0:
                    metric["actor/raw_tis"].append(raw_tis_agg.item())
                    metric["actor/tis"].append(tis_agg.item())
                    metric["actor/tis_clamp_ratio"].append(tis_clamp_ratio_agg.item())

            grad_norm = self.optimizer_step()

            for k, v in metric.items():
                metrics[k].append(
                    gather_and_reduce(v, self.device_mesh["dp"])
                )
            metrics["actor/grad_norm"].append(grad_norm)

        rank0_log(metrics, step)

        return get_state_dict(
            self.model, full_state_dict=False
        )<|MERGE_RESOLUTION|>--- conflicted
+++ resolved
@@ -126,20 +126,12 @@
                 clip_ratios = objective > clipped_objective
 
                 if self.config.tis_coef > 0:
-<<<<<<< HEAD
-                    raw_tis = torch.exp(logps - minibatch["llm_logps"])
-                    tis = raw_tis.clamp(max=self.config.tis_coef)
-                    tis_clamp_ratio = (raw_tis > self.config.tis_coef).float()
-                    losses *= tis
-
-=======
                     # https://fengyao.notion.site/off-policy-rl
                     tis = torch.exp(
                         logps.detach() - minibatch["llm_logps"]
                     ).clamp(max=self.config.tis_coef)
                     losses *= tis
                     
->>>>>>> 9da69092
                 loss, clip_ratio, entropy = aggregate_values(
                     (losses, clip_ratios, entropy),
                     minibatch["action_mask"],
@@ -147,19 +139,6 @@
                     total_actions,
                     total_sequences
                 )
-<<<<<<< HEAD
-                
-                if self.config.tis_coef > 0:
-                    raw_tis_agg, tis_agg, tis_clamp_ratio_agg = aggregate_values(
-                        (raw_tis, tis, tis_clamp_ratio),
-                        minibatch,
-                        self.config.avg_level,
-                        total_actions,
-                        total_sequences
-                    )
-
-=======
->>>>>>> 9da69092
                 loss = loss - self.config.entropy.coef * entropy
                 if self.config.kl.coef > 0 and self.config.kl.type == "loss":
                     kl_loss = compute_approx_kl(
@@ -175,10 +154,6 @@
                 metric["actor/entropy"].append(entropy.item())
                 metric["actor/loss"].append(loss.item())
                 metric["actor/clip_ratio"].append(clip_ratio.item())
-                if self.config.tis_coef > 0:
-                    metric["actor/raw_tis"].append(raw_tis_agg.item())
-                    metric["actor/tis"].append(tis_agg.item())
-                    metric["actor/tis_clamp_ratio"].append(tis_clamp_ratio_agg.item())
 
             grad_norm = self.optimizer_step()
 
