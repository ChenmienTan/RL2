from typing import Optional, Union, Dict, List, Tuple, Generator, Sequence
from omegaconf import OmegaConf, DictConfig
import os
import asyncio
import uvicorn
import importlib
import multiprocessing
from collections import defaultdict
import torch
import torch.distributed as dist
from torch.distributed.tensor import DTensor, Replicate
from transformers import AutoTokenizer
from sglang.srt.server_args import ServerArgs
from sglang.srt.entrypoints.engine import _launch_subprocesses
from sglang.srt.entrypoints.http_server import app, _GlobalState, set_global_state
from sglang.srt.utils import (
    set_uvicorn_logging_configs,
    MultiprocessingSerializer
)
from sglang_router.launch_router import RouterArgs, launch_router
from RL2.datasets import (
    pack_tensor_dicts,
    RLDataset,
    StatefulCycleDataLoader,
    SampleGroup
)
from RL2.utils.communication import (
    get_host,
    get_available_port,
    GLOO_GROUP,
    gather_and_concat_list,
    async_request
)
from RL2.utils.logging import (
    progress_bar,
    time_logger,
    gather_and_log
)

try:
    from sglang.srt.utils.patch_torch import monkey_patch_torch_reductions
except ImportError:
    from sglang.srt.patch_torch import monkey_patch_torch_reductions

try:
    from sglang.srt.weight_sync.tensor_bucket import FlattenedTensorBucket
except ImportError:
    from sglang.srt.model_executor.model_runner import FlattenedTensorBucket


class Router:
    """
    SGLang router is wrapped as a context for two purpose:
        - ensure the router only exists during rollout, avioding health 
        checks when server is offloaded
        - terminate the router process when errors occur so that the 
        training task can exit properly
    """
    def __init__(self, worker_urls):
        self.worker_urls = worker_urls

    async def __aenter__(self):

        router_args = RouterArgs(
            host=get_host(),
            port=get_available_port(),
            log_level="error"
        )
        url = f"http://{router_args.host}:{router_args.port}"
        self.process = multiprocessing.Process(
            target=launch_router, args=(router_args,)
        )
        self.process.start()
        await async_request(url, "health", "GET", 10)
        await asyncio.gather(*[
            async_request(url, f"add_worker?url={worker_url}")
            for worker_url in self.worker_urls
        ])
        return url

    async def __aexit__(self, type, val, tb):
        
        self.process.terminate()
        self.process.join(timeout=3)
        if self.process.is_alive():
            self.process.kill()


class Rollout:

    def __init__(self, config: DictConfig):
        
        self.config = config
        self._prepare_device_mesh()
        self._prepare_environment_variables()
        
        if dist.get_rank() == 0:

            self.tokenizer = AutoTokenizer.from_pretrained(
                config.server_args.model_path, trust_remote_code=True
            )
            self.train_dataloader = self._prepare_dataloader(True)
            self.test_dataloader = self._prepare_dataloader(False)

            self._prepare_environment()
            self.sample_buffer: List[SampleGroup] = []

    def _prepare_device_mesh(self):

        world_size = dist.get_world_size()
        tp_size = self.config.server_args.tp_size
        assert world_size % tp_size == 0, \
            f"World_size {world_size} must be divisible by tp_size {tp_size}."

        self.device_mesh = dist.device_mesh.init_device_mesh(
            "cpu",
            mesh_dim_names=("dp", "tp"),
            mesh_shape=(world_size // tp_size, tp_size)
        )

    def _prepare_environment_variables(self):

        if "TORCHELASTIC_USE_AGENT_STORE" in os.environ.keys():
            del os.environ["TORCHELASTIC_USE_AGENT_STORE"]
        cuda_visible_devices = os.environ.get("CUDA_VISIBLE_DEVICES", "")
        if cuda_visible_devices:
            cuda_visible_devices = cuda_visible_devices.split(",")
            cuda_visible_device = cuda_visible_devices[int(os.environ["LOCAL_RANK"])]
        else:
            cuda_visible_device = os.environ["LOCAL_RANK"]
        cuda_visible_devices = self.device_mesh["tp"].size() * [None]
        dist.all_gather_object(
            cuda_visible_devices,
            cuda_visible_device,
            self.device_mesh["tp"].get_group(),
        )
        os.environ["CUDA_VISIBLE_DEVICES"] = ",".join(cuda_visible_devices)
        monkey_patch_torch_reductions()

    def _prepare_dataloader(self, train: bool):
        
        dataset = RLDataset(
            self.config.train if train else self.config.test,
            self.tokenizer
        )
        return StatefulCycleDataLoader(
            dataset=dataset,
            batch_size=1,
            shuffle=True,
            collate_fn=lambda batch: batch[0]
        )

    def _prepare_environment(self):

        spec = importlib.util.spec_from_file_location(
            "custom_module", self.config.env_path
        )
        self.env = importlib.util.module_from_spec(spec)
        spec.loader.exec_module(self.env)

    async def launch_server_process(self):
        """
        Make SGLang server a coroutine rather than a subprocess so that 
        the task can exit properly when training or inference error occurs.
        """
        if not self.device_mesh["tp"].get_local_rank() == 0:
            return

        # TODO: support cross-node server
        server_args = OmegaConf.to_container(self.config.server_args)
        server_args = ServerArgs(
            enable_memory_saver=True,
            host=get_host(),
            port=get_available_port(),
            log_level="error",
            **server_args
        )
        self.worker_url = server_args.url()
        
        (
            tokenizer_manager,
            template_manager,
            scheduler_info
        ) = _launch_subprocesses(server_args=server_args)
        set_global_state(
            _GlobalState(
                tokenizer_manager=tokenizer_manager,
                template_manager=template_manager,
                scheduler_info=scheduler_info
            )
        )

        app.is_single_tokenizer_mode = True
        app.server_args = server_args
        app.warmup_thread_args = (server_args, None, None)
        set_uvicorn_logging_configs()
        config = uvicorn.Config(
            app,
            host=server_args.host,
            port=server_args.port,
            log_level=server_args.log_level_http or server_args.log_level,
            timeout_keep_alive=5,
            loop="uvloop",
        )
        server = uvicorn.Server(config)
        server.install_signal_handlers = False
        asyncio.create_task(server.serve())

        await async_request(
            self.worker_url, "health", "GET", 10 * 60
        ) # up to 10 minutes to load the model
        
        self.worker_urls = gather_and_concat_list(
            [self.worker_url],
            self.device_mesh["dp"].get_group()
        )

    @time_logger("rollout")
    async def __call__(
        self,
        train: bool,
        step: int
    ) -> Optional[Tuple[Optional[Dict[str, torch.Tensor]], Optional[torch.Tensor]]]:

        def _schedule_tasks(
            sample_groups: Sequence[SampleGroup]
        ):

            for sample_group in sample_groups:
                pendings.add(
                    asyncio.create_task(
                        sample_group.generate(
                            router_url, self.env.generate
                        )
                    )
                )

        if dist.get_rank() == 0:

            async with Router(self.worker_urls) as router_url:

<<<<<<< HEAD
            pendings, first_iter = set(), True
            filtered_groups, completed_groups = 0, 0
            all_tensor_dicts: List[List[Dict[str, torch.Tensor]]] = []
            all_critic_tensor_dicts: List[List[Dict[str, torch.Tensor]]] = []
            metrics: Dict[str, List[Union[float, int, bool]]] = defaultdict(list)
=======
                config = self.config.train if train else self.config.test
                dataloader = self.train_dataloader if train else self.test_dataloader
                groups_to_complete = config.prompts_per_rollout or len(dataloader)
                
                tbar = progress_bar(
                    total=groups_to_complete, desc="Rollout"
                )
>>>>>>> 496e8b72

                pendings, first_iter = set(), True
                filtered_groups, completed_groups = 0, 0
                all_tensor_dicts: List[List[Dict[str, torch.Tensor]]] = []
                metrics: Dict[str, List[Union[float, int, bool]]] = defaultdict(list)

                if train and config.partial_rollout:
                    _schedule_tasks(self.sample_buffer)

                while completed_groups < groups_to_complete:

                    if first_iter or (train and config.partial_rollout):
                        sample_groups = dataloader(
                            groups_to_complete - len(pendings)
                        )
                        _schedule_tasks(sample_groups)

<<<<<<< HEAD
                for task in done:
                    if completed_groups < groups_to_complete:
                        tbar.update()
                    completed_groups += 1
                    sample_group = task.result()
                    if first_iter:
                        sample_group.print()
                        first_iter = False
                    await asyncio.to_thread(sample_group.save, step)
                    (
                        all_tensor_dicts_delta,
                        all_critic_tensor_dicts_delta,
                        metrics_delta
                    ) = (
                        sample_group.to_all_tensor_dicts_and_metrics()
                    )
                    for k, v in metrics_delta.items():
                        metrics[k].extend(v)
                    if (
                        train and config.dynamic_filtering and
                        len(metrics_delta["rewards"]) > 1 and
                        torch.tensor(metrics_delta["rewards"]).std() == 0
                    ):
                        filtered_groups += 1
                        continue
                    all_tensor_dicts.extend(all_tensor_dicts_delta)
                    all_critic_tensor_dicts.extend(all_critic_tensor_dicts_delta)

            if train and config.partial_rollout:
                await async_request(self.worker_urls, "pause_generation")
                done, _ = await asyncio.wait(pendings)
                self.sample_buffer = [task.result() for task in done]
                await async_request(self.worker_urls, "continue_generation")
=======
                    done, pendings = await asyncio.wait(
                        pendings, return_when=asyncio.FIRST_COMPLETED
                    )

                    for task in done:
                        if completed_groups < groups_to_complete:
                            tbar.update()
                        completed_groups += 1
                        sample_group = task.result()
                        if first_iter:
                            sample_group.print()
                            first_iter = False
                        await asyncio.to_thread(sample_group.save, step)
                        all_tensor_dicts_delta, metrics_delta = (
                            sample_group.to_all_tensor_dicts_and_metrics()
                        )
                        for k, v in metrics_delta.items():
                            metrics[k].extend(v)
                        if (
                            train and config.dynamic_filtering and
                            len(metrics_delta["rewards"]) > 1 and
                            torch.tensor(metrics_delta["rewards"]).std() == 0
                        ):
                            filtered_groups += 1
                            continue
                        all_tensor_dicts.extend(all_tensor_dicts_delta)

                if train and config.partial_rollout:
                    await async_request(self.worker_urls, "pause_generation")
                    done, _ = await asyncio.wait(pendings)
                    self.sample_buffer = [task.result() for task in done]
                    await async_request(self.worker_urls, "continue_generation")
>>>>>>> 496e8b72

            metrics["dynamic_filtering_ratio"].append(
                filtered_groups / completed_groups
            )
            suffix = "train" if train else "test"
            metrics = {f"{k}/{suffix}": v for k, v in metrics.items()}
            gather_and_log(metrics, step)

        # Use GLOO group to avoid affecting SGLang server
        await asyncio.to_thread(dist.barrier, group=GLOO_GROUP)

        if not train:
            return

        if self.device_mesh["tp"].get_local_rank() == 0:
            await async_request(
                self.worker_url,
                "release_memory_occupation",
                json={"tags": ["weights", "kv_cache"]}
            )

        if dist.get_rank() != 0:
            return None, None, None

        tensor_dicts: List[Dict[str, torch.Tensor]] = [
            td for tds in all_tensor_dicts for td in tds
        ]
        tensor_dict: Dict[str, torch.Tensor] = pack_tensor_dicts(tensor_dicts)
        critic_tensor_dicts: List[Dict[str, torch.Tensor]] = [
            td for tds in all_critic_tensor_dicts for td in tds
        ]
        critic_tensor_dict: Dict[str, torch.Tensor] = pack_tensor_dicts(critic_tensor_dicts)
        seqs = torch.LongTensor([
            len(tensor_dicts) for tensor_dicts in all_tensor_dicts
        ])
        cu_seqs = torch.cumsum(
            torch.cat((torch.LongTensor([0]), seqs)), dim=0
        )
        
        return tensor_dict, critic_tensor_dict, cu_seqs
    
    @torch.no_grad()
    async def update(
        self, named_tensor_generator: Generator[Tuple[str, torch.Tensor], None, None]
    ):

        torch.cuda.empty_cache()
        dist.barrier(group=GLOO_GROUP)
        # or resume_memory_occupation() may OOM
        if self.device_mesh["tp"].get_local_rank() == 0:
            await async_request(
                self.worker_url,
                "resume_memory_occupation",
                json={"tags": ["weights"]}
            )

        async def _update_tensor_bucket(
            dtype_to_named_tensors: Dict[torch.dtype, List[Tuple[str, torch.Tensor]]]
        ):

            torch.cuda.synchronize()
            serialized_tensors = []
            for named_tensors in dtype_to_named_tensors.values():

                flattened_tensor_bucket = FlattenedTensorBucket(named_tensors)
                flattened_tensor_data = {
                    "flattened_tensor": flattened_tensor_bucket.get_flattened_tensor(),
                    "metadata": flattened_tensor_bucket.get_metadata()
                }
                serialized_tensors.append(
                    MultiprocessingSerializer.serialize(
                        flattened_tensor_data, output_str=True
                    )
                )

            gathered_serialized_tensors = [
                None for _ in range(self.device_mesh["tp"].size())
            ] if self.device_mesh["tp"].get_local_rank() == 0 else None
            dist.gather_object(
                serialized_tensors,
                gathered_serialized_tensors,
                group_dst=0,
                group=self.device_mesh["tp"].get_group(),
            )
            # [
            #     [tp0_bucket0, tp0_bucket1, ...],
            #     [tp1_bucket0, tp1_bucket1, ...],
            #     ...
            # ]
            if self.device_mesh["tp"].get_local_rank() == 0:

                for serialized_named_tensors in zip(*gathered_serialized_tensors):
                    # [
                    #     (tp0_bucket0, tp1_bucket0, ...),
                    #     (tp0_bucket1, tp1_bucket1, ...),
                    #     ...
                    # ]
                    # HTTP server only sends meta data. Actual weights will be directly 
                    # copied from GPUs
                    await async_request(
                        self.worker_url,
                        "update_weights_from_tensor",
                        json={
                            "serialized_named_tensors": serialized_named_tensors,
                            "load_format": "flattened_bucket",
                            "flush_cache": False
                        }
                    )
        
        dtype_to_named_tensors = defaultdict(list)
        bucket_size = 0
        for name, tensor in named_tensor_generator:
            param_size = tensor.numel() * tensor.element_size()

            if bucket_size > 0 and bucket_size + param_size > (self.config.bucket_size << 20):

                await _update_tensor_bucket(dtype_to_named_tensors)
                dtype_to_named_tensors = defaultdict(list)
                bucket_size = 0

            tensor = tensor.to(
                torch.cuda.current_device(), non_blocking=True
            ).detach()
            if isinstance(tensor, DTensor):
                # async version of `tensor.full_tensor()`
                tensor = tensor.redistribute(
                    placements=[Replicate()] * tensor.device_mesh.ndim,
                    async_op=True
                ).to_local()
            
            dtype_to_named_tensors[tensor.dtype].append((name, tensor))
            bucket_size += param_size

        await _update_tensor_bucket(dtype_to_named_tensors)

        if self.device_mesh["tp"].get_local_rank() == 0:
            await async_request(
                self.worker_url,
                "resume_memory_occupation",
                json={"tags": ["kv_cache"]}
            )
        dist.barrier(group=GLOO_GROUP)<|MERGE_RESOLUTION|>--- conflicted
+++ resolved
@@ -239,13 +239,6 @@
 
             async with Router(self.worker_urls) as router_url:
 
-<<<<<<< HEAD
-            pendings, first_iter = set(), True
-            filtered_groups, completed_groups = 0, 0
-            all_tensor_dicts: List[List[Dict[str, torch.Tensor]]] = []
-            all_critic_tensor_dicts: List[List[Dict[str, torch.Tensor]]] = []
-            metrics: Dict[str, List[Union[float, int, bool]]] = defaultdict(list)
-=======
                 config = self.config.train if train else self.config.test
                 dataloader = self.train_dataloader if train else self.test_dataloader
                 groups_to_complete = config.prompts_per_rollout or len(dataloader)
@@ -253,11 +246,11 @@
                 tbar = progress_bar(
                     total=groups_to_complete, desc="Rollout"
                 )
->>>>>>> 496e8b72
 
                 pendings, first_iter = set(), True
                 filtered_groups, completed_groups = 0, 0
                 all_tensor_dicts: List[List[Dict[str, torch.Tensor]]] = []
+                all_critic_tensor_dicts: List[List[Dict[str, torch.Tensor]]] = []
                 metrics: Dict[str, List[Union[float, int, bool]]] = defaultdict(list)
 
                 if train and config.partial_rollout:
@@ -271,41 +264,6 @@
                         )
                         _schedule_tasks(sample_groups)
 
-<<<<<<< HEAD
-                for task in done:
-                    if completed_groups < groups_to_complete:
-                        tbar.update()
-                    completed_groups += 1
-                    sample_group = task.result()
-                    if first_iter:
-                        sample_group.print()
-                        first_iter = False
-                    await asyncio.to_thread(sample_group.save, step)
-                    (
-                        all_tensor_dicts_delta,
-                        all_critic_tensor_dicts_delta,
-                        metrics_delta
-                    ) = (
-                        sample_group.to_all_tensor_dicts_and_metrics()
-                    )
-                    for k, v in metrics_delta.items():
-                        metrics[k].extend(v)
-                    if (
-                        train and config.dynamic_filtering and
-                        len(metrics_delta["rewards"]) > 1 and
-                        torch.tensor(metrics_delta["rewards"]).std() == 0
-                    ):
-                        filtered_groups += 1
-                        continue
-                    all_tensor_dicts.extend(all_tensor_dicts_delta)
-                    all_critic_tensor_dicts.extend(all_critic_tensor_dicts_delta)
-
-            if train and config.partial_rollout:
-                await async_request(self.worker_urls, "pause_generation")
-                done, _ = await asyncio.wait(pendings)
-                self.sample_buffer = [task.result() for task in done]
-                await async_request(self.worker_urls, "continue_generation")
-=======
                     done, pendings = await asyncio.wait(
                         pendings, return_when=asyncio.FIRST_COMPLETED
                     )
@@ -319,7 +277,11 @@
                             sample_group.print()
                             first_iter = False
                         await asyncio.to_thread(sample_group.save, step)
-                        all_tensor_dicts_delta, metrics_delta = (
+                        (
+                            all_tensor_dicts_delta,
+                            all_critic_tensor_dicts_delta,
+                            metrics_delta
+                        ) = (
                             sample_group.to_all_tensor_dicts_and_metrics()
                         )
                         for k, v in metrics_delta.items():
@@ -332,13 +294,13 @@
                             filtered_groups += 1
                             continue
                         all_tensor_dicts.extend(all_tensor_dicts_delta)
-
+                        all_critic_tensor_dicts.extend(all_critic_tensor_dicts_delta)
+                        
                 if train and config.partial_rollout:
                     await async_request(self.worker_urls, "pause_generation")
                     done, _ = await asyncio.wait(pendings)
                     self.sample_buffer = [task.result() for task in done]
                     await async_request(self.worker_urls, "continue_generation")
->>>>>>> 496e8b72
 
             metrics["dynamic_filtering_ratio"].append(
                 filtered_groups / completed_groups
