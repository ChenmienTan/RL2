import torch
from torch.nn.utils.rnn import pad_sequence

def compute_approx_kl(
    logps: torch.Tensor,
    ref_logps: torch.Tensor,
    estimator: str
) -> torch.Tensor:
    # The (ref_)logps of non-action tokens are zero (see `Actor.
    # forward`), so their corresponding kl_term will also be zero.

    log_ratio = logps - ref_logps
    if estimator == "k1":
        return log_ratio
    elif estimator == "k2":
        return log_ratio.pow(2) / 2
    elif estimator == "k3":
        return log_ratio + torch.exp(- log_ratio) - 1
    else:
        raise NotImplementedError

def compute_gae(tensor_dict, gamma, lamda):

    # extract rewards and values of action tokens
    rewards, values, action_masks = [], [], []
    for reward, value, action_mask in zip(
        tensor_dict["rewards"],
        tensor_dict["values"],
        tensor_dict["action_mask"]
    ):
        indices = torch.where(action_mask)[0]
        rewards.append(reward[indices])
        values.append(value[indices])
        action_masks.append(action_mask[indices])

    # pad to identical length for efficient computation
    rewards = pad_sequence(rewards, True)
    values = pad_sequence(values, True)
    action_masks = pad_sequence(action_masks, True)
    
    # \delta_t = r_t + \gamma * V(s_{t+1}) - V(s_t)
    next_values = torch.cat((
        values[:, 1:],
        torch.zeros((values.shape[0], 1))
    ), -1)
    deltas = rewards + gamma * next_values - values

    # A_t = \delta_t + \gamma * \lambda * A_{t+1}
    gae, reversed_gaes = 0, []
    for t in reversed(range(deltas.shape[-1])):
        gae = deltas[:, t] + gamma * lamda * gae
        reversed_gaes.append(gae)
    gaes = torch.stack(reversed_gaes[::-1], -1)
    returns = gaes + values

    action_gaes = gaes[torch.where(action_masks)]
    gaes = (gaes - action_gaes.mean()) * action_masks / (
        action_gaes.std() + torch.finfo(gaes.dtype).eps
    )

    tensor_dict["advantages"] = torch.zeros_like(tensor_dict["rewards"])
    tensor_dict["returns"] = torch.zeros_like(tensor_dict["rewards"])
    for advantage, ret, action_mask, gae, action_ret in zip(
        tensor_dict["advantages"],
        tensor_dict["returns"],
        tensor_dict["action_mask"],
        gaes,
        returns
    ):
        indices = torch.where(action_mask)[0]
        advantage[indices] = gae[:len(indices)]
        ret[indices] = action_ret[:len(indices)]

def compute_reinforce_adv(
    tensor_dict,
    responses_per_prompt,
    global_norm: bool,
    norm_var: bool
):
<<<<<<< HEAD
    rewards = torch.FloatTensor(
        [td["rewards"].sum() for td in tensor_dicts]
    ).view(-1, responses_per_prompt)
=======
    
    rewards = tensor_dict["rewards"].sum(-1).view(-1, responses_per_prompt)
>>>>>>> e9dbc9fe

    if global_norm:
        baseline = rewards.mean()
        std = rewards.std()
    else:
        baseline = rewards.mean(-1, keepdim=True)
        std = rewards.std(-1, keepdim=True)

    advantages = rewards - baseline
    if norm_var:
        advantages /= (
            std + torch.finfo(advantages.dtype).eps
        )

    tensor_dict["advantages"] = advantages.view(-1, 1) * tensor_dict["action_mask"]<|MERGE_RESOLUTION|>--- conflicted
+++ resolved
@@ -77,14 +77,8 @@
     global_norm: bool,
     norm_var: bool
 ):
-<<<<<<< HEAD
-    rewards = torch.FloatTensor(
-        [td["rewards"].sum() for td in tensor_dicts]
-    ).view(-1, responses_per_prompt)
-=======
     
     rewards = tensor_dict["rewards"].sum(-1).view(-1, responses_per_prompt)
->>>>>>> e9dbc9fe
 
     if global_norm:
         baseline = rewards.mean()
