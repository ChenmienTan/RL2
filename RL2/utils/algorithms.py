--- conflicted
+++ resolved
@@ -66,20 +66,6 @@
     global_norm: bool,
     norm_var: bool
 ):
-    # Fallback to return-only baseline if there is only one response per prompt.
-    if responses_per_prompt == 1:
-        returns = torch.FloatTensor([ex["rewards"].sum() for ex in data_list])
-
-        if norm_var and len(returns) > 0:
-            mean = returns.mean()
-            std = returns.std()
-            returns = (returns - mean) / (std + torch.finfo(returns.dtype).eps)
-
-        for ex, advantage in zip(data_list, returns):
-            ex["advantages"] = advantage * ex["action_mask"]
-        return
-
-    # Otherwise, use per-prompt mean baseline across multiple responses
     rewards = torch.FloatTensor(
         [td["rewards"].sum() for td in tensor_dicts]
     ).view(-1, responses_per_prompt)
@@ -93,14 +79,8 @@
 
     advantages = rewards - baseline
     if norm_var:
-<<<<<<< HEAD
-        stds = rewards.std(-1)
-        advantages = advantages / (
-            stds.unsqueeze(-1) + torch.finfo(advantages.dtype).eps
-=======
         advantages /= (
             std + torch.finfo(advantages.dtype).eps
->>>>>>> 3ac2e30f
         )
 
     for td, advantage in zip(tensor_dicts, advantages.flatten()):
