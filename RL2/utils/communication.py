<<<<<<< HEAD
from typing import Any, Optional, List, Dict
=======
from typing import Any, Optional, List, Literal
>>>>>>> 62be9b4b
import os
import socket
import asyncio
import aiohttp
from datetime import timedelta
import torch
import torch.distributed as dist

def get_host() -> str:

    hostname = socket.gethostname()
    return socket.gethostbyname(hostname)

def get_available_port() -> int:

    with socket.socket(socket.AF_INET, socket.SOCK_STREAM) as s:
        s.bind(("", 0))
        s.listen(1)
        return s.getsockname()[1]

def initialize_global_process_group(timeout_second=36000):
    
    dist.init_process_group("nccl", timeout=timedelta(seconds=timeout_second))
    local_rank = int(os.environ["LOCAL_RANK"])
    torch.cuda.set_device(local_rank)

def _unwrap_process_group(
    process_group: dist.ProcessGroup
) -> dist.ProcessGroup:

    if hasattr(process_group, "group"):
        return process_group.group
    elif hasattr(process_group, "get_group"):
        return process_group.get_group()
    else:
        return process_group

def broadcast_object(
    obj: Optional[Any],
    src: Optional[int] = None,
    process_group: Optional[dist.ProcessGroup] = None,
    group_src: Optional[int] = None
) -> Any:

    object_list = [obj]
    dist.broadcast_object_list(
        object_list,
        src=src,
        group=_unwrap_process_group(process_group),
        group_src=group_src
    )
    return object_list[0]

def gather_and_concat_list(
    lst: List[Any], process_group: dist.ProcessGroup
) -> Optional[List[Any]]:

    lists = (
        dist.get_world_size(process_group) * [None]
        if dist.get_rank(process_group) == 0
        else None
    )
    dist.gather_object(
        lst,
        lists,
        group=_unwrap_process_group(process_group),
        group_dst=0
    )
    return (
        [item for lst in lists for item in lst]
        if dist.get_rank(process_group) == 0
        else None
    )

async def async_request(
<<<<<<< HEAD
    url: str,
    method: str = "POST",
    payload: Dict[str, Any] = {},
    headers: None | Dict[str, Any] = None,
    timeout: int = 300,
    max_trials: int = 3,
    retry_delay: int = 1
) -> Dict[str, Any] | str | None:
    
    async with aiohttp.ClientSession() as session:
        for trial in range(max_trials):
            try:
                kwargs = {
                    "url": url,
                    "headers": headers,
                    "timeout": aiohttp.ClientTimeout(total=timeout)
                }
                if method == "POST":
                    req_ctx = session.post(json=payload, **kwargs)
                elif method == "GET":
                    req_ctx = session.get(**kwargs)
                else:
                    raise NotImplementedError
                
                async with req_ctx as response:
                    response.raise_for_status()
                    content_type = response.headers.get("Content-Type", "")
                    if 'application/json' in content_type:
                        return await response.json(content_type=None)
                    else:
                        return await response.text()
            except Exception:
                if trial == max_trials - 1:
                    raise
                await asyncio.sleep(retry_delay)
=======
    url: str | List[str],
    endpoint: str,
    method: Literal["POST", "GET"] = "POST",
    **kwargs
):
    if isinstance(url, list):
        return asyncio.gather(*(
            async_request(u, endpoint, method, **kwargs)
            for u in url
        ))

    async with aiohttp.ClientSession() as session:
        match method:
            case "POST":
                req_ctx = session.post(f"{url}/{endpoint}", **kwargs)
            case "GET":
                req_ctx = session.get(f"{url}/{endpoint}", **kwargs)

        async with req_ctx as response:
            response.raise_for_status()
            return await response.json(content_type=None)
>>>>>>> 62be9b4b
<|MERGE_RESOLUTION|>--- conflicted
+++ resolved
@@ -1,8 +1,4 @@
-<<<<<<< HEAD
-from typing import Any, Optional, List, Dict
-=======
 from typing import Any, Optional, List, Literal
->>>>>>> 62be9b4b
 import os
 import socket
 import asyncio
@@ -78,43 +74,6 @@
     )
 
 async def async_request(
-<<<<<<< HEAD
-    url: str,
-    method: str = "POST",
-    payload: Dict[str, Any] = {},
-    headers: None | Dict[str, Any] = None,
-    timeout: int = 300,
-    max_trials: int = 3,
-    retry_delay: int = 1
-) -> Dict[str, Any] | str | None:
-    
-    async with aiohttp.ClientSession() as session:
-        for trial in range(max_trials):
-            try:
-                kwargs = {
-                    "url": url,
-                    "headers": headers,
-                    "timeout": aiohttp.ClientTimeout(total=timeout)
-                }
-                if method == "POST":
-                    req_ctx = session.post(json=payload, **kwargs)
-                elif method == "GET":
-                    req_ctx = session.get(**kwargs)
-                else:
-                    raise NotImplementedError
-                
-                async with req_ctx as response:
-                    response.raise_for_status()
-                    content_type = response.headers.get("Content-Type", "")
-                    if 'application/json' in content_type:
-                        return await response.json(content_type=None)
-                    else:
-                        return await response.text()
-            except Exception:
-                if trial == max_trials - 1:
-                    raise
-                await asyncio.sleep(retry_delay)
-=======
     url: str | List[str],
     endpoint: str,
     method: Literal["POST", "GET"] = "POST",
@@ -135,5 +94,4 @@
 
         async with req_ctx as response:
             response.raise_for_status()
-            return await response.json(content_type=None)
->>>>>>> 62be9b4b
+            return await response.json(content_type=None)