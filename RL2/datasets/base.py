import os
import datasets
import torch
from torch.utils.data import Dataset
from torchdata.stateful_dataloader import StatefulDataLoader

# TODO (P1): support concatnating multiple datasets
def load_dataset(data_path):

    if "@" in data_path:
        split, data_path = data_path.split("@")
    else:
        split = "train"
    
    ext = os.path.splitext(data_path)[-1].strip(".")
    if ext in ["json", "jsonl", "csv", "parquet", "arrow"]:
        if ext == "jsonl":
            ext = "json"
        return datasets.load_dataset(ext, data_files=data_path, split=split)
    else:
        return datasets.load_dataset(data_path, split=split)

def get_dataloader(dataset, batch_size):
    return StatefulDataLoader(
        dataset,
        batch_size,
        shuffle=True,
        drop_last=True if batch_size else False,
        collate_fn=dataset.collate_fn
    )

def get_tensor_dict(
    states,
    actions,
    action_mask,
    max_length=None,
    rm=False
):

    if not rm:
        states = states[:-1]
        actions = actions[1:]
        action_mask = action_mask[1:]
<<<<<<< HEAD
=======

>>>>>>> d8ea8658
    if max_length is not None:
        states = states[:max_length]
        actions = actions[:max_length]
        action_mask = action_mask[:max_length]

    tensor_dict = {
        "states": torch.LongTensor(states),
        "sos_mask": torch.LongTensor([1] + (len(states) - 1) * [0]),
        "position_ids": torch.arange(len(states))
    }
    if rm:
        tensor_dict["action_mask"] = torch.LongTensor(
            (len(states) - 1) * [0] + [1]
        )
    else:
        tensor_dict["actions"] = torch.LongTensor(actions)
        tensor_dict["action_mask"] = torch.LongTensor(action_mask)

    return tensor_dict

class BaseDataset(Dataset):
    
    def __init__(self, config, tokenizer):

        self.config = config
        self.dataset = load_dataset(config.path)
        self.tokenizer = tokenizer

    def tokenize_prompt_response(
        self, prompt, response, rm=False
    ):
        
        prompt = self.tokenizer.encode(
            prompt, add_special_tokens=False
        )
        response = self.tokenizer.encode(
            response + self.tokenizer.eos_token,
            add_special_tokens=False
        )
        
        states = prompt + response
        actions = len(states) * [0] + response
        action_mask = len(states) * [0] + len(response) * [1]
        
        return get_tensor_dict(
            states, actions, action_mask, self.config.max_length, rm
        )

    def tokenize_messages(self, messages, rm=False):

        prev_text, states, actions, action_mask = "", [], [], []
        for turn in range(len(messages)):
            is_this_turn_assistant = messages[turn]["role"] == "assistant"
            is_next_turn_assistant = turn + 1 < len(messages) and messages[turn + 1]["role"] == "assistant"

            text = self.tokenizer.apply_chat_template(
                messages[:turn + 1],
                add_generation_prompt=is_next_turn_assistant,
                tokenize=False
            )
            assert text[:len(prev_text)] == prev_text
            state = self.tokenizer.encode(
                text[len(prev_text):], add_special_tokens=False
            )
            states.extend(state)
            actions.extend(
                state
                if is_this_turn_assistant
                else len(state) * [0]
            )
            action_mask.extend(len(state) * [is_this_turn_assistant])
            prev_text = text

        return get_tensor_dict(
            states, actions, action_mask, self.config.max_length, rm
        )

    def __len__(self):
        return len(self.dataset)<|MERGE_RESOLUTION|>--- conflicted
+++ resolved
@@ -41,10 +41,6 @@
         states = states[:-1]
         actions = actions[1:]
         action_mask = action_mask[1:]
-<<<<<<< HEAD
-=======
-
->>>>>>> d8ea8658
     if max_length is not None:
         states = states[:max_length]
         actions = actions[:max_length]
