import copy
from RL2.datasets.base import BaseDataset

class RLDataset(BaseDataset):
<<<<<<< HEAD
    
    def __init__(self, data_path, responses_per_prompt):
        # Handle None data_path for GEM environments
        if data_path:
            self.dataset = load_dataset(data_path)
        else:
            self.dataset = []  # Empty dataset for GEM environments
        self.responses_per_prompt = responses_per_prompt
=======
>>>>>>> d8ea8658

    def __len__(self):
        # Return 1 for empty datasets to maintain training loop
        return len(self.dataset) if self.dataset else 1

    def __getitem__(self, idx):
        # Return empty data for GEM environments
        if not self.dataset:
            return {"messages": [], "answer": ""}
        
        ex = self.dataset[idx]
        if self.config.apply_chat_template:
            prompt = self.tokenizer.apply_chat_template(
                ex["messages"],
                add_generation_prompt=True,
                tokenize=False
            )
        else:
            prompt = ex["prompt"]
        answer = ex["answer"]

        return {
            "prompt": prompt,
            "answer": answer
        }

    def collate_fn(self, batch):
        # Handle empty batch for GEM environments
        if not batch or (len(batch) == 1 and not batch[0].get("messages")):
            return []
        
        return [
            copy.deepcopy(ex)
            for ex in batch
            for _ in range(self.config.responses_per_prompt)
        ]<|MERGE_RESOLUTION|>--- conflicted
+++ resolved
@@ -1,8 +1,7 @@
 import copy
-from RL2.datasets.base import BaseDataset
+from RL2.datasets.base import BaseDataset, load_dataset
 
 class RLDataset(BaseDataset):
-<<<<<<< HEAD
     
     def __init__(self, data_path, responses_per_prompt):
         # Handle None data_path for GEM environments
@@ -11,8 +10,6 @@
         else:
             self.dataset = []  # Empty dataset for GEM environments
         self.responses_per_prompt = responses_per_prompt
-=======
->>>>>>> d8ea8658
 
     def __len__(self):
         # Return 1 for empty datasets to maintain training loop
