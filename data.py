from typing import Tuple, Dict, List
import json
import copy
from torch.utils.data import Dataset

class RLDataset(Dataset):
    
    def __init__(self, data_path, responses_per_prompt):

        with open(data_path, "r") as f:
            self.dataset = json.load(f)
        self.responses_per_prompt = responses_per_prompt
        
    def __len__(self):
        return len(self.dataset)

    def __getitem__(self, idx):

        ex = self.dataset[idx]
        messages = ex["messages"]
        answer = ex["answer"]
<<<<<<< HEAD
        # Check if the last message is from the assistant (indicating enforce thinking for base model)
        add_generation_prompt = message[-1]["role"] != "assistant"
        
        prompt = self.tokenizer.apply_chat_template(
            message,
            add_generation_prompt=add_generation_prompt,
            tokenize=False
        )
        prompt_id = self.tokenizer.encode(
            prompt,
            add_special_tokens=False,
            max_length=self.max_length,
            truncation=True
        )
=======

>>>>>>> fd349d09
        return {
            "messages": messages,
            "answer": answer
        }

    def collate_fn(self, batch: Tuple[Dict]) -> List[Dict]:
        return [
            copy.deepcopy(ex)
            for ex in batch
            for _ in range(self.responses_per_prompt)
        ]<|MERGE_RESOLUTION|>--- conflicted
+++ resolved
@@ -19,24 +19,21 @@
         ex = self.dataset[idx]
         messages = ex["messages"]
         answer = ex["answer"]
-<<<<<<< HEAD
         # Check if the last message is from the assistant (indicating enforce thinking for base model)
-        add_generation_prompt = message[-1]["role"] != "assistant"
+        # add_generation_prompt = message[-1]["role"] != "assistant"
         
-        prompt = self.tokenizer.apply_chat_template(
-            message,
-            add_generation_prompt=add_generation_prompt,
-            tokenize=False
-        )
-        prompt_id = self.tokenizer.encode(
-            prompt,
-            add_special_tokens=False,
-            max_length=self.max_length,
-            truncation=True
-        )
-=======
+        # prompt = self.tokenizer.apply_chat_template(
+        #     message,
+        #     add_generation_prompt=add_generation_prompt,
+        #     tokenize=False
+        # )
+        # prompt_id = self.tokenizer.encode(
+        #     prompt,
+        #     add_special_tokens=False,
+        #     max_length=self.max_length,
+        #     truncation=True
+        # )
 
->>>>>>> fd349d09
         return {
             "messages": messages,
             "answer": answer
